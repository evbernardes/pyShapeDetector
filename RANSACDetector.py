#!/usr/bin/env python3
# -*- coding: utf-8 -*-
"""
Created on Tue Sep 26 15:59:55 2023

@author: ebernardes
"""

from abc import ABC, abstractmethod
import time
import random
import numpy as np
# import open3d as o3d
# import multiprocessing
# from multiprocessing import Process, Manager

random.seed(951)

from .PrimitiveBase import PrimitiveBase

class RANSACDetector(ABC):
    
    def __init__(self, 
                primitive,
                distance_threshold=0.1, 
                ransac_n=None, 
                num_iterations=100, 
                probability=0.99999,
                max_point_distance=None,
<<<<<<< HEAD
                model_max=None,
                model_min=None):
=======
                max_normal_angle_degrees=10):
>>>>>>> 4f233841
        
        if max_normal_angle_degrees < 0:
            raise ValueError('max_normal_angle_degrees must be positive')
        
        if probability <= 0 or probability > 1:
            raise ValueError('Probability must be > 0 and <= 1.0')
            
        if ransac_n is None:
            ransac_n = primitive._fit_n_min
        elif ransac_n < primitive._fit_n_min:
            raise ValueError(f'ransac_n should be set to higher than or equal '
                             f'to {self._fit_n_min}.')
            
        if not(model_max is None or len(model_max) == shape._model_args_n):
            raise ValueError(f'for {self._type}s, model_max is either None or a'
                             f' list of size {shape._model_args_n}, got '
                             f'{model_max}')
            
        if not(model_min is None or len(model_min) == shape._model_args_n):
            raise ValueError(f'for {self._type}s, model_min is either None or a'
                             f' list of size {shape._model_args_n}, got '
                             f'{model_min}')
        
        self.primitive = primitive
        self.distance_threshold = distance_threshold
        self.ransac_n = ransac_n
        self.num_iterations = num_iterations
        self.probability = probability
        self.max_point_distance = max_point_distance
<<<<<<< HEAD
        self.model_max = model_max
        self.model_min = model_min
=======
        self.max_normal_angle_degrees = max_normal_angle_degrees
        self.max_normal_angle_radians = max_normal_angle_degrees * np.pi / 180
        self.min_normal_angle_cos = np.cos(self.max_normal_angle_radians)
>>>>>>> 4f233841
    
    def get_distances(self, shape, points):
        return shape.get_distances(points)
    
    def get_normal_angles_cos(self, points, normals, model):
        return self.primitive.get_normal_angles_cos(points, normals, model)
    
    def get_model(self, points, inliers):
<<<<<<< HEAD
        model = self.shape.get_model(points, inliers)
    
        model_array = np.array(model)
        
        if self.model_max is not None:
            model_max = np.array(self.model_max)
            idx_max = np.where(model_max != None)[0]
            if np.any(model_max[idx_max] < model_array[idx_max]):
                return [0] * self.shape._model_args_n
            
        if self.model_min is not None:
            model_min = np.array(self.model_min)
            idx_min = np.where(model_min != None)[0]
            if np.any(model_min[idx_min] > model_array[idx_min]):
                return [0] * self.shape._model_args_n
        
        return model
=======
        return self.primitive.get_model(points, inliers)
>>>>>>> 4f233841
        
    def get_probabilities(self, distances):
        
        probabilities = np.zeros(len(distances))
        mask = distances < self.distance_threshold
        
        probabilities[mask] = 1 - distances[mask] / self.distance_threshold
        
        return probabilities
    
    def get_samples(self, points, num_points):
        
        if self.max_point_distance is None:
            return random.sample(range(num_points), self.ransac_n)
        
        samples = set()
        samples.add(random.randint(0, num_points))
        
        while len(samples) < self.ransac_n:
            sample = random.randint(0, num_points-1)
            point = points[sample]
            
            if sample in samples:
                continue
            
            distances = np.linalg.norm(points[list(samples)] - point, axis=1)
            if min(distances) > self.max_point_distance:
                continue
            
            samples.add(sample)
            
        return list(samples)
   
    def get_inliers_and_error(self, shape, points, normals=None):
        points_ = np.asarray(points)
        distances = shape.get_distances(points_)
        error = distances.dot(distances)
        inliers = distances < self.distance_threshold
        
        if normals is not None:
            normals_ = np.asarray(normals)
            normal_angles_cos = shape.get_normal_angles_cos(
                points_, normals_)
            inliers *= (normal_angles_cos > self.min_normal_angle_cos)
            
        inliers = np.where(inliers)[0]
        return inliers, error 
    
    def fit(self, points, debug=False, filter_model=True, normals=None):
        primitive = self.primitive
        points = np.asarray(points)
        num_points = len(points)
        
        if num_points < self.ransac_n:
            raise ValueError(f'Pointcloud must have at least {self.ransac_n} '
                             f'points, {num_points} given.')
            
        if normals is not None:
            if len(normals) != num_points:
                raise ValueError('Numbers of points and normals must be equal')
            normals = np.asarray(normals)
        
        fitness_best = 0
        best_rmse = 0
        
        shape_best = None

        break_iteration = 18446744073709551615
        iteration_count = 0
        
        times = {
            'get_inliers_and_error': 0,
            'get_inliers_and_error_final': 0,
            'get_model': 0,
            'get_model_final': 0,
            }
        
        for itr in range(self.num_iterations):
            
            start_itr = time.time()
            
            # if debug:
            #     print(f'Starting iteration {itr+1}/{self.num_iterations}...')
            
            if(iteration_count > break_iteration):
                continue
            
            # samples = 
            samples = self.get_samples(points, num_points)
            t_ = time.time()
            # model = self.get_model(points, samples)
            shape = primitive.create_from_points(points[samples])
            times['get_model'] += time.time() - t_
            
            # if shape is None
            if not shape:
                continue
            
            t_ = time.time()
            inliers, error = self.get_inliers_and_error(shape, points, normals)
            times['get_inliers_and_error'] += time.time() - t_
            inlier_num = len(inliers)
            
            
            if inlier_num == 0:
                fitness = 0
                rmse = 0
            else:
                fitness = inlier_num / len(points)
                rmse = np.sqrt(error / inlier_num)
            
            if (fitness > fitness_best or \
                (fitness == fitness_best and rmse < best_rmse)):
                
                fitness_best, best_rmse = fitness, rmse
                shape_best = shape
                
                if (fitness_best < 1.0):
                    num = np.log(1 - self.probability)
                    den = np.log(1 - fitness_best ** self.ransac_n)
                    
                    break_iteration = min(self.num_iterations, num / den) \
                        if den else self.num_iterations
                else:
                    break_iteration = 0
                
            iteration_count += 1
            
            if debug:
                print(f'Iteration {itr+1}/{self.num_iterations} : '
                      f'{time.time() - start_itr:.5f}s')
        
        # Find the final inliers using model_best...
        t_ = time.time()
        inliers_final, error_final = self.get_inliers_and_error(
            shape, points, normals)
        times['get_inliers_and_error_final'] = time.time() - t_
        fitness_final = len(inliers_final)/num_points
        
        if filter_model:
            # ... and then find the final model using the final inliers
            t_ = time.time()
            shape_best = primitive.create_from_points(points[inliers_final])
            times['get_model_final'] = time.time() - t_
        
        if debug:
            print('times:')
            for t_ in times:
                print (f'{t_} : {times[t_]:.5f}s')
            print(f'{num_points} points and {len(inliers_final)} inliers')
            print(f'fitness: {int(100*fitness_final)}%')
            print(f'rmse: {np.sqrt(error_final / len(inliers_final))}')
        
        return shape_best, inliers_final, fitness_final<|MERGE_RESOLUTION|>--- conflicted
+++ resolved
@@ -27,12 +27,9 @@
                 num_iterations=100, 
                 probability=0.99999,
                 max_point_distance=None,
-<<<<<<< HEAD
                 model_max=None,
-                model_min=None):
-=======
+                model_min=None,
                 max_normal_angle_degrees=10):
->>>>>>> 4f233841
         
         if max_normal_angle_degrees < 0:
             raise ValueError('max_normal_angle_degrees must be positive')
@@ -46,14 +43,14 @@
             raise ValueError(f'ransac_n should be set to higher than or equal '
                              f'to {self._fit_n_min}.')
             
-        if not(model_max is None or len(model_max) == shape._model_args_n):
+        if not(model_max is None or len(model_max) == primitive._model_args_n):
             raise ValueError(f'for {self._type}s, model_max is either None or a'
-                             f' list of size {shape._model_args_n}, got '
+                             f' list of size {primitive._model_args_n}, got '
                              f'{model_max}')
             
-        if not(model_min is None or len(model_min) == shape._model_args_n):
+        if not(model_min is None or len(model_min) == primitive._model_args_n):
             raise ValueError(f'for {self._type}s, model_min is either None or a'
-                             f' list of size {shape._model_args_n}, got '
+                             f' list of size {primitive._model_args_n}, got '
                              f'{model_min}')
         
         self.primitive = primitive
@@ -62,14 +59,11 @@
         self.num_iterations = num_iterations
         self.probability = probability
         self.max_point_distance = max_point_distance
-<<<<<<< HEAD
         self.model_max = model_max
         self.model_min = model_min
-=======
         self.max_normal_angle_degrees = max_normal_angle_degrees
         self.max_normal_angle_radians = max_normal_angle_degrees * np.pi / 180
         self.min_normal_angle_cos = np.cos(self.max_normal_angle_radians)
->>>>>>> 4f233841
     
     def get_distances(self, shape, points):
         return shape.get_distances(points)
@@ -78,27 +72,22 @@
         return self.primitive.get_normal_angles_cos(points, normals, model)
     
     def get_model(self, points, inliers):
-<<<<<<< HEAD
-        model = self.shape.get_model(points, inliers)
-    
-        model_array = np.array(model)
+        shape = self.primitive.get_model(points, inliers)
+        model_array = np.array(shape.model)
         
         if self.model_max is not None:
             model_max = np.array(self.model_max)
             idx_max = np.where(model_max != None)[0]
             if np.any(model_max[idx_max] < model_array[idx_max]):
-                return [0] * self.shape._model_args_n
+                return None
             
         if self.model_min is not None:
             model_min = np.array(self.model_min)
             idx_min = np.where(model_min != None)[0]
             if np.any(model_min[idx_min] > model_array[idx_min]):
-                return [0] * self.shape._model_args_n
-        
-        return model
-=======
-        return self.primitive.get_model(points, inliers)
->>>>>>> 4f233841
+                return None
+        
+        return shape
         
     def get_probabilities(self, distances):
         
@@ -193,8 +182,7 @@
             shape = primitive.create_from_points(points[samples])
             times['get_model'] += time.time() - t_
             
-            # if shape is None
-            if not shape:
+            if shape is None:
                 continue
             
             t_ = time.time()
@@ -251,5 +239,8 @@
             print(f'{num_points} points and {len(inliers_final)} inliers')
             print(f'fitness: {int(100*fitness_final)}%')
             print(f'rmse: {np.sqrt(error_final / len(inliers_final))}')
+            
+        if shape_best is None:
+            return None, None, 0
         
         return shape_best, inliers_final, fitness_final