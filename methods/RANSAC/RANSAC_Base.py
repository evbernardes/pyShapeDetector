--- conflicted
+++ resolved
@@ -182,32 +182,19 @@
                 print('Remaining points less than inliers_min, stopping')
             return None, None, 0
 
-<<<<<<< HEAD
-        fitness_best = 0
-        rmse_best = 0
-        weight_best = 0
-=======
         info_best = {'num_inliers': 0,
                      'fitness': 0,
+                     'weight': 0,
                      'rmse': None}
         
->>>>>>> d0988a84
         shape_best = None
-
         break_iteration = 18446744073709551615
         iteration_count = 0
 
-<<<<<<< HEAD
-        times = {
-            'get_inliers_and_error': 0,
-            'get_model': 0,
-        }
-=======
         times = {'get_inliers_and_error': 0,
                  'get_inliers_and_error_final': 0,
                  'get_model': 0,
                  'get_model_final': 0}
->>>>>>> d0988a84
 
         for itr in range(self.num_iterations):
 
@@ -228,34 +215,21 @@
             t_ = time.time()
             distances, angles = shape.get_distances_and_angles(points, normals)
             inliers = self.get_inliers(distances, angles)
-<<<<<<< HEAD
-            error = self.get_error(distances)
-            weight = self.get_total_weight(distances, angles)
+            inlier_num = len(inliers)
+            
             times['get_inliers_and_error'] += time.time() - t_
-=======
->>>>>>> d0988a84
-            inlier_num = len(inliers)
-            
-            times['get_inliers_and_error'] += time.time() - t_
 
             if inlier_num == 0 or (inliers_min and inlier_num < inliers_min):
                 continue
-<<<<<<< HEAD
-
-            if weight > weight_best:
-
-                fitness_best = inlier_num / len(points)
-                rmse_best = np.sqrt(error / inlier_num)
-=======
-            else:
-                info = {'num_inliers': inlier_num,
-                        'fitness': inlier_num / num_points,
-                        'rmse': self.get_rmse(distances)}
+            
+            info = {'num_inliers': inlier_num,
+                    'fitness': inlier_num / num_points,
+                    'weight': self.get_total_weight(distances, angles),
+                    'rmse': self.get_rmse(distances)}
 
             if self.compare_info(info, info_best):
                 
                 info_best = info
->>>>>>> d0988a84
                 shape_best = shape
 
                 if (info['fitness'] < 1.0):
@@ -274,21 +248,6 @@
                       f'{time.time() - start_itr:.5f}s')
 
         # Find the final inliers using model_best...
-<<<<<<< HEAD
-        if shape_best is not None:
-            distances, angles = shape_best.get_distances_and_angles(
-                points, normals)
-            inliers_final = self.get_inliers(distances, angles)
-            num_inliers = len(inliers_final)
-            rmse_final = np.sqrt(self.get_error(distances) / num_inliers)
-            times['get_inliers_and_error_final'] = time.time() - t_
-            fitness_final = num_inliers / num_points
-
-            if filter_model:
-                # ... and then find the final model using the final inliers
-                shape_best = primitive.create_from_points(
-                    points[inliers_final])
-=======
         if shape_best is None:
             return None, None, {'num_inliers': 0, 'fitness': 0, 'rmse': None}
         
@@ -300,6 +259,7 @@
         
         info_final = {'num_inliers': inlier_num,
                       'fitness': inlier_num / num_points,
+                      'weight': self.get_total_weight(distances, angles),
                       'rmse': self.get_rmse(distances)}
         
         times['get_inliers_and_error_final'] = time.time() - t_
@@ -309,11 +269,10 @@
             t_ = time.time()
             shape_best = primitive.create_from_points(points[inliers_final])
             if shape_best is None:
-                raise ValueError(f'None value found for shape at the last '
+                raise ValueError('None value found for shape at the last '
                                  'filtering step, this should not happen')
             times['get_model_final'] = time.time() - t_
->>>>>>> d0988a84
-
+            
         if debug:
             print('times:')
             for t_ in times:
