#!/usr/bin/env python3
# -*- coding: utf-8 -*-
"""
Helper functions that act on pointclouds.

Created on Tue Nov 14 16:40:48 2023

@author: ebernardes
"""
from warnings import warn
import copy
import matplotlib.pyplot as plt
import time
import numpy as np
import h5py
from pathlib import Path
import itertools
# import copy
import open3d as o3d
from open3d.geometry import PointCloud, AxisAlignedBoundingBox
from open3d.utility import Vector3dVector
from sklearn.neighbors import KDTree
import multiprocessing

def average_nearest_dist(points, k=15, leaf_size=40):
    """ Calculates the K nearest neighbors and returns the average distance 
    between them.
    
    Parameters
    ----------
    k : positive int, default = 15
        Number of neighbors.
    
    leaf_size : positive int, default=40
        Number of points at which to switch to brute-force. Changing
        leaf_size will not affect the results of a query, but can
        significantly impact the speed of a query and the memory required
        to store the constructed tree.  The amount of memory needed to
        store the tree scales as approximately n_samples / leaf_size.
        For a specified ``leaf_size``, a leaf node is guaranteed to
        satisfy ``leaf_size <= n_points <= 2 * leaf_size``, except in
        the case that ``n_samples < leaf_size``.
    
    Returns
    -------
    PointCloud
        Loaded point cloud.
    """
    tree = KDTree(points, leaf_size=leaf_size)
    nearest_dist, nearest_ind = tree.query(points, k=k)
    return np.mean(nearest_dist[:, 1:])

def read_point_cloud(filepath):
    """ Read file to pointcloud. Can also read .h5 files from traceparts 
    database.
    
    Parameters
    ----------
    filepath : string or instance of pathlib.Path
        File to be loaded
        
    Returns
    -------
    PointCloud
        Loaded point cloud.
    """
    if isinstance(filepath, Path):
        filename = filepath.as_posix()
    else:
        filename = filepath
        filepath = Path(filename)

    print(filename)

    if filepath.suffix == '.h5':
        f = h5py.File(filepath, 'r')
        labels = np.asarray(f['gt_labels'])
        points = f['gt_points']
        normals = f['gt_normals']
        pcds = []
        for label in set(labels):
            idx = label == labels
            pcd = PointCloud()
            pcd.points = Vector3dVector(points[idx])
            pcd.normals = Vector3dVector(normals[idx])
            pcds.append(pcd)
        if len(pcds) == 1:
            pcds = pcds[0]
        f.close()

    else:
        pcds = o3d.io.read_point_cloud(filename)

    return pcds

def paint_random(elements):
    """ Paint each pointcloud/mesh with a different random color.
    
    Parameters
    ----------
    elements : list of geomery elements
        Elements to be painted
    """
    if not isinstance(elements, list):
        elements.paint_uniform_color(np.random.random(3))
    else:
        for element in elements:
            element.paint_uniform_color(np.random.random(3))
            
    
def segment_dbscan(pcd, eps, min_points=1, print_progress=False, colors=False):
    """ Read file to pointcloud, label it according to Open3D's cluster_dbscan
    implementation and then return a list of segmented pointclouds.
    
    Parameters
    ----------
    pcd : instance of Pointcloud
        Point cloud to be segmented
    eps : float
        Density parameter that is used to find neighbouring points.
    min_points : int, optional
        Minimum number of points to form a cluster. Default: 1
    print_progress : bool, optional
        If true the progress is visualized in the console. Default=False
    colors : bool, optional
        If true each cluster is uniformly painted with a different color. 
        Default=False
        
    Returns
    -------
    list
        Segmented pointcloud clusters.
    """
    if min_points < 1 or not isinstance(min_points, int):
        raise ValueError(
            f'min_points must be positive integer, got {min_points}')
        
    labels = pcd.cluster_dbscan(
        eps=eps, min_points=min_points, print_progress=print_progress)

    labels = np.array(labels)
    # max_label = labels.max()
    pcd_segmented = copy.copy(pcd)
    # print(f"\nPoint cloud has {len(set(labels))} clusters!\n")
    if colors:
        # colors = plt.get_cmap("tab20")(labels / (max_label if max_label > 0 else 1))
        colors[labels < 0] = 0
        pcd_segmented.colors = Vector3dVector(colors[:, :3])
    # o3d.visualization.draw_geometries([pcd_segmented])

    pcds_segmented = []
    for label in set(labels):
        idx = np.where(labels == label)[0]
        pcds_segmented.append(pcd.select_by_index(idx))
        
    return pcds_segmented

def segment_by_position(pcd, shape, min_points=1):
    """ Uniformly divide pcd into different subsets based purely on position.
    
    Parameters
    ----------
    pcd : instance of Pointcloud
        Point cloud to be segmented
    shape : list or tuple of 3 elements
        Defines how many subdividions along the x, y and z axes respectively.
    min_points : int, optional
        Minimum number of points to form a cluster. Default: 1
        
    Returns
    -------
    list
        Subdivided pointclouds
    """
    if min_points < 1 or not isinstance(min_points, int):
        raise ValueError(
            f'min_points must be positive integer, got {min_points}')
    
    if len(shape) != 3:
        raise ValueError(f'shapes must have 3 elements, got {shape}')
        
    for n in shape:
        if n < 1 or not isinstance(n, int):
            raise ValueError(
                f'shapes must only contain positive integers, got {shape}')
    
    bbox = pcd.get_axis_aligned_bounding_box()
    min_bound = bbox.min_bound
    max_bound = bbox.max_bound
    delta = (max_bound - min_bound) / shape
    pcds = []
    for ix, iy, iz in itertools.product(*[range(n) for n in shape]):
        min_bound_sub = min_bound + delta * (ix, iy, iz)
        max_bound_sub = min_bound + delta * (ix+1, iy+1, iz+1)
        bbox_sub = AxisAlignedBoundingBox(min_bound_sub, max_bound_sub)
        pcd_sub = pcd.crop(bbox_sub)
        if len(pcd_sub.points) >= min_points:
            pcds.append(pcd_sub)
    return pcds

def segment_with_region_growing(pcd, residuals=None, k=20, k_retest=10,
                                threshold_angle=np.radians(10), min_points=10,
<<<<<<< HEAD
                                cores=1, debug=False, seedlist_max=200):
=======
                                cores=1, seeds_max = 150, debug=False):
>>>>>>> f303938d
    """ Segment point cloud into multiple sub clouds according to their 
    curvature by analying normals of neighboring points.
    
    Parameters
    ----------
    pcd : PointCloud
        Input point cloud.
    residuals : array, optional
        Array of residuals used to find the next random region, by selecting
        the unlabeled point with the least residual.
    k : int, optional
        Number of neighbors points to be tested at each time. Default: 20.
    k_retest : int, optional
        Number of points after test to be added to seedlist. Default: 10.
    threshold_angle : float, optional
        Maximum angle (in radians) for neighboring points to be considered in
        the same region. Default = 0.17453 (10 degrees).
    min_points : positive int, optional
        Minimum of points necessary for each grouping. If bigger than 0, then
        every grouping smaller than the given value will be degrouped and added
        a last grouping.
    seeds_max : positive int, optional
        Max number of seeds in seedlist. Default: 150.
    cores : positive int, optional
        Number of cores. Default: 1.
    debug : boolean, optional
        If True, print information.
        
    Returns
    -------
    list
        Segmented pointclouds
    """
    
    def _get_labels_region_growing(
            pcd, residuals, k, k_retest, cos_thr, min_points, debug, i=None, queue=None):
        """ Worker function for region growing segmentation"""
        if debug and i is not None:
            print(f'Process {i+1} entering...')
        
        pcd_tree = o3d.geometry.KDTreeFlann(pcd)
        num_points = len(pcd.points)
        labels = np.repeat(0, num_points)
        normals = np.asarray(pcd.normals)
        seedlist = []
        usedseeds = set()
        label = 0
        while sum(labels == 0) > 0:
            # if debug and i is None:
            if debug:
                print(f'{sum(labels == 0)} points to go, {len(seedlist)} in seed list')
            # available_residuals = residuals[labels == 0]
            # res_diff = abs(available_residuals - max(available_residuals) * rth_ratio)
            # rth_idx = np.where(res_diff == min(res_diff))[0][0]
            # rth = residuals[rth_idx]
            try:
                seed = seedlist.pop()
                
            except IndexError:
                label += 1
                if residuals is None:
                    seed = np.where(labels == 0)[0][0]
                else:
                    min_residuals = min(residuals[labels == 0])
                    seed = np.where(residuals == min_residuals)[0][0]
                labels[seed] = label
                
            point = pcd.points[seed]
            normal = pcd.normals[seed]
            usedseeds.add(seed)
                
            _, idx, b = pcd_tree.search_knn_vector_3d(point, k)
            idx = np.array(idx)
            normals_neighbors = normals[idx]
            is_neighbor = np.abs(normals_neighbors.dot(normal)) > cos_thr
            idx = idx[is_neighbor]
            
            labels[idx] = label
            
            if k_retest > len(idx):
                idx = idx[-k_retest-1:-1:1]
            idx = list(set(idx) - usedseeds)
            # if debug and i is None:
            if debug:
                print(f'-- adding {len(idx)} points')
            
            if len(idx) > 0:
                seedlist += idx
                if len(seedlist) > seedlist_max:
                    seedlist = seedlist[-1-seedlist_max:-1]
            
        if queue is not None:
            data = queue.get()
            data[i] = labels
            queue.put(data)
            if debug:
                print(f'Process {i+1}/{len(data)} finished!')

        if debug:
            print(f'Process {i+1}/{len(data)} returning...')
        return labels
    
    def _separate_with_labels(pcd, labels):
        pcds_segmented = []
        pcd_rest = PointCloud()
        for label in set(labels):
            idx = np.where(labels == label)[0]
            pcd_group = pcd.select_by_index(idx)
            if len(idx) >= min_points:
                pcds_segmented.append(pcd_group)
            else:
                pcd_rest += pcd_group
        
        num_ungroupped = len(pcd_rest.points)
        if num_ungroupped > 0:
            pcds_segmented.append(pcd_rest)
            
        return pcds_segmented, num_ungroupped
    
    
    if min_points < 0 or not isinstance(min_points, int):
        raise ValueError('min_points must be a non-negative int, got '
                         f'{min_points}')
                         
    if cores < 1 or not isinstance(cores, int):
        raise ValueError('cores must be a positive int, got '
                         f'{cores}')
        
    if cores > 1:
        warn("Parallel not yet implemented, setting cores = 1.")
        
    # if cores > multiprocessing.cpu_count():
    #     warn(f'Only {multiprocessing.cpu_count()} available, {cores} required.'
    #           ' limiting to max availability.')
    #     cores = multiprocessing.cpu_count()
    
    if k_retest > k:
        raise ValueError('k_retest must be smaller than k, got '
                         f'got {k_retest} and {k} respectively')
        
    cos_thr = np.cos(threshold_angle)
        
    time_start = time.time()
    
<<<<<<< HEAD
    if cores == 1:
        labels = _get_labels_region_growing(
                pcd, residuals, k, k_retest, cos_thr, min_points, debug)
        
        pcds_segmented, num_ungroupped = _separate_with_labels(pcd, labels)
        
    else:
        # shape = [int(cores ** (1/3))] * 3
        a = int(np.ceil(cores ** (1/3)))
        b = int(np.sqrt(cores / a))
        c = int(cores / (a * b))
        if a * b * c > cores:
            raise RuntimeError('Recomputed number of cores bigger than the '
                               'required number, this should never happen')
=======
    while sum(labels == 0) > 0:
        if debug:
            print(f'{sum(labels == 0)} points to go, {len(seedlist)} points '
                  'in seeds list')
        # available_residuals = residuals[labels == 0]
        # res_diff = abs(available_residuals - max(available_residuals) * rth_ratio)
        # rth_idx = np.where(res_diff == min(res_diff))[0][0]
        # rth = residuals[rth_idx]
        try:
            seed = seedlist.pop()
            
        except IndexError:
            label += 1
            if residuals is None:
                seed = np.where(labels == 0)[0][0]
            else:
                min_residuals = min(residuals[labels == 0])
                seed = np.where(residuals == min_residuals)[0][0]
            labels[seed] = label
            
        point = pcd.points[seed]
        normal = pcd.normals[seed]
        usedseeds.add(seed)
>>>>>>> f303938d
            
        cores = a * b * c
        
        pcds = segment_by_position(pcd, [a, b, c], min_points=min_points)
        cores = len(pcds)
        
        if debug:
<<<<<<< HEAD
            print(f'Starting parallel with {cores} cores.')
=======
            print(f'-- adding {len(idx)} points')
        # if len(idx) > 0:
        seedlist += idx
        if len(seedlist) > seeds_max:
            seedlist = seedlist[-seeds_max-1:-1]
>>>>>>> f303938d
        
        data = {i: [] for i in range(cores)}
        queue = multiprocessing.Queue()
        queue.put(data)
        
        # for i in range(cores):
        #     _get_labels_region_growing(
        #             pcds[i], residuals, k, k_retest, cos_thr, min_points, debug, i, queue)
        
        # Create processes and queues
        processes = [multiprocessing.Process(
            target=_get_labels_region_growing,
            args=(pcds[i], None, k, k_retest, cos_thr, min_points, debug, i, queue)) for i in range(cores)]
        
        # Start all processes
        for process in processes:
            print(f'Starting process...')
            process.start()
            print(f'Joining process...')
            process.join()
            print(f'Process joined...')
        if debug:
            print(f'All {cores} processes created, initializing...')
            
        # Wait until all processes are finished
        # for process in processes:
            # process.join()
            
        if debug:
            print(f'All {cores} processes finished!')
            
        data = queue.get()
        pcds_segmented = []
        num_ungroupped = 0
        for i in data:
            ret = _separate_with_labels(pcds[i], data[i])
            pcds_segmented += ret[0]
            num_ungroupped += ret[1]
    
    if debug:
        m, s = divmod(time.time() - time_start, 60)
        h, m = divmod(m, 60)
        print(f'\n{len(pcds_segmented)} point clouds found')
        print(f'Algorithm took {m} minutes and {s} seconds')
        print(f'{num_ungroupped} ungroupped points')
        
    return pcds_segmented<|MERGE_RESOLUTION|>--- conflicted
+++ resolved
@@ -200,11 +200,7 @@
 
 def segment_with_region_growing(pcd, residuals=None, k=20, k_retest=10,
                                 threshold_angle=np.radians(10), min_points=10,
-<<<<<<< HEAD
-                                cores=1, debug=False, seedlist_max=200):
-=======
                                 cores=1, seeds_max = 150, debug=False):
->>>>>>> f303938d
     """ Segment point cloud into multiple sub clouds according to their 
     curvature by analying normals of neighboring points.
     
@@ -333,13 +329,10 @@
         raise ValueError('cores must be a positive int, got '
                          f'{cores}')
         
-    if cores > 1:
-        warn("Parallel not yet implemented, setting cores = 1.")
-        
-    # if cores > multiprocessing.cpu_count():
-    #     warn(f'Only {multiprocessing.cpu_count()} available, {cores} required.'
-    #           ' limiting to max availability.')
-    #     cores = multiprocessing.cpu_count()
+    if cores > multiprocessing.cpu_count():
+        warn(f'Only {multiprocessing.cpu_count()} available, {cores} required.'
+              ' limiting to max availability.')
+        cores = multiprocessing.cpu_count()
     
     if k_retest > k:
         raise ValueError('k_retest must be smaller than k, got '
@@ -349,7 +342,6 @@
         
     time_start = time.time()
     
-<<<<<<< HEAD
     if cores == 1:
         labels = _get_labels_region_growing(
                 pcd, residuals, k, k_retest, cos_thr, min_points, debug)
@@ -364,31 +356,6 @@
         if a * b * c > cores:
             raise RuntimeError('Recomputed number of cores bigger than the '
                                'required number, this should never happen')
-=======
-    while sum(labels == 0) > 0:
-        if debug:
-            print(f'{sum(labels == 0)} points to go, {len(seedlist)} points '
-                  'in seeds list')
-        # available_residuals = residuals[labels == 0]
-        # res_diff = abs(available_residuals - max(available_residuals) * rth_ratio)
-        # rth_idx = np.where(res_diff == min(res_diff))[0][0]
-        # rth = residuals[rth_idx]
-        try:
-            seed = seedlist.pop()
-            
-        except IndexError:
-            label += 1
-            if residuals is None:
-                seed = np.where(labels == 0)[0][0]
-            else:
-                min_residuals = min(residuals[labels == 0])
-                seed = np.where(residuals == min_residuals)[0][0]
-            labels[seed] = label
-            
-        point = pcd.points[seed]
-        normal = pcd.normals[seed]
-        usedseeds.add(seed)
->>>>>>> f303938d
             
         cores = a * b * c
         
@@ -396,15 +363,7 @@
         cores = len(pcds)
         
         if debug:
-<<<<<<< HEAD
             print(f'Starting parallel with {cores} cores.')
-=======
-            print(f'-- adding {len(idx)} points')
-        # if len(idx) > 0:
-        seedlist += idx
-        if len(seedlist) > seeds_max:
-            seedlist = seedlist[-seeds_max-1:-1]
->>>>>>> f303938d
         
         data = {i: [] for i in range(cores)}
         queue = multiprocessing.Queue()
