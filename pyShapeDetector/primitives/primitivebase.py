--- conflicted
+++ resolved
@@ -1121,12 +1121,8 @@
         data['inlier_points'] = self.inlier_points.tolist()
         data['inlier_normals'] = self.inlier_normals.tolist()
         data['inlier_colors'] = self.inlier_colors.tolist()
-<<<<<<< HEAD
-        data['color'] = self.color.tolist()
-=======
         if self.color is not None:
             data['color'] = self.color.tolist()
->>>>>>> 1bf5bb6c
     
     def save(self, path):
         """ Saves shape to JSON file.
@@ -1152,13 +1148,9 @@
         self._inlier_points = np.array(data['inlier_points'])
         self._inlier_normals = np.array(data['inlier_normals'])
         self._inlier_colors = np.array(data['inlier_colors'])
-<<<<<<< HEAD
-        self.color = data['color']
-=======
         color = data.get('color')
         if color is not None:
             self.color = color
->>>>>>> 1bf5bb6c
     
     @staticmethod
     def load(path):
