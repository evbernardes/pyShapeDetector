--- conflicted
+++ resolved
@@ -66,45 +66,6 @@
         Convenience function returning both distances and angles.
     """
 
-<<<<<<< HEAD
-    def __init__(self,
-                 primitives,
-                 reduction_rate=1.0,
-                 threshold_distance=0.1,
-                 threshold_angle=3.141592653589793,  # ~ 180 degrees
-                 threshold_refit_ratio=1,
-                 ransac_n=None,
-                 num_iterations=100,
-                 probability=0.99999,
-                 max_point_distance=None,
-                 limits=None,
-                 max_normal_angle_degrees=10,
-                 inliers_min=None,
-                 fitness_min=None,
-                 connected_components_density=None):
-        
-        if type(primitives) is not list:
-            primitives = [primitives]
-        elif len(primitives) != len(set(primitives)):
-            raise ValueError("Repeated primitives in input is not allowed.")
-            
-        # num_primitives = len(primitives)
-            
-        if ransac_n is None:
-            ransac_n = max([p._fit_n_min for p in primitives])
-        else:
-            for primitive in primitives:
-                if ransac_n < primitive._fit_n_min:
-                    raise ValueError(f'for {primitive.name}s, ransac_n should be '
-                                     f'at least {primitive._fit_n_min}, got '
-                                     f'{ransac_n}.')
-
-        if threshold_angle < 0:
-            raise ValueError('threshold_angle must be positive')
-
-        if probability <= 0 or probability > 1:
-            raise ValueError('Probability must be > 0 and <= 1.0')
-=======
     def __init__(self, options=RANSAC_Options()):
         
         self._opt = options
@@ -123,7 +84,6 @@
                              f'ransac_n option is set to {self._opt._ransac_n}'
                              '. Either raise the value on the options, or set '
                              'it to None.')
->>>>>>> e62722f8
             
         limit.check_compatibility(primitive)
         self._primitives.append(primitive)
@@ -174,45 +134,6 @@
             raise ValueError('options must be an instance of RANSAC_Options')
         self._opt = value
             
-<<<<<<< HEAD
-            if isinstance(limits, list) and all(isinstance(l, PrimitiveLimits) for l in limits):
-                self.limits = limits
-            elif isinstance(limits, PrimitiveLimits):
-                self.limits = [limits] * len(primitives)
-            else:
-                raise ValueError('For multiple primitives, limits must be '
-                                 'explicitly defined as PrimitiveLimits '
-                                 'objects.')
-        # else:
-            # raise ValueError('incompatible limits input')
-
-        if self.limits and len(self.limits) != len(primitives):
-            raise ValueError('different number of limits and primitives')
-
-        if self.limits is not None:
-            for limit, p in zip(self.limits, primitives):
-                if limit is not None:
-                    limit.check_compatibility(p)
-                    
-        if threshold_refit_ratio < 1:
-            raise ValueError('threshold_refit_ratio must be higher or equal to'
-                             f' 1, got {threshold_refit_ratio}')
-
-        self.primitives = primitives
-        self.ransac_n = ransac_n
-        self.reduction_rate = reduction_rate
-        self.threshold_distance = threshold_distance
-        self.threshold_angle = threshold_angle
-        self.threshold_refit_ratio = threshold_refit_ratio
-        self.num_iterations = num_iterations
-        self.probability = probability
-        self.max_point_distance = max_point_distance
-        self.inliers_min = inliers_min
-        self.fitness_min = fitness_min
-        self.eps = connected_components_density
-
-=======
->>>>>>> e62722f8
     @property
     @abstractmethod
     def _type(self):
@@ -459,13 +380,12 @@
             angles = shape.get_angles(points, normals)
         # distances, angles = shape.get_residuals(points, normals)
             
-        threshold_refit_ratio = self.threshold_refit_ratio if refit else 1
-        
-<<<<<<< HEAD
-        is_inlier = distances < self.threshold_distance * threshold_refit_ratio
-=======
-        is_inlier = distances < self._opt.threshold_distance
->>>>>>> e62722f8
+        threshold_distance = self._opt.threshold_distance
+        if refit:
+            threshold_distance *= self._opt.threshold_refit_ratio
+
+        is_inlier = distances < threshold_distance
+        
         if angles is not None:
             is_inlier *= (angles < self._opt.threshold_angle)
         inliers = np.where(is_inlier)[0]
